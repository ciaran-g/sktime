# -*- coding: utf-8 -*-

__author__ = ["mloning"]
__all__ = ["ESTIMATOR_TEST_PARAMS", "EXCLUDE_ESTIMATORS", "EXCLUDED_TESTS"]

import numpy as np
from hcrystalball.wrappers import HoltSmoothingWrapper
from pyod.models.knn import KNN
from sklearn.ensemble import RandomForestClassifier
from sklearn.linear_model import LinearRegression
from sklearn.pipeline import make_pipeline
from sklearn.preprocessing import FunctionTransformer, StandardScaler

from sktime.annotation.adapters import PyODAnnotator
from sktime.annotation.clasp import ClaSPSegmentation
from sktime.base import BaseEstimator
from sktime.classification.compose import (
    ColumnEnsembleClassifier,
    ComposableTimeSeriesForestClassifier,
)
from sktime.classification.dictionary_based import (
    MUSE,
    WEASEL,
    BOSSEnsemble,
    ContractableBOSS,
    TemporalDictionaryEnsemble,
)
from sktime.classification.distance_based import ElasticEnsemble
from sktime.classification.early_classification import (
    ProbabilityThresholdEarlyClassifier,
)
from sktime.classification.feature_based import (
    Catch22Classifier,
    MatrixProfileClassifier,
    RandomIntervalClassifier,
    SignatureClassifier,
    SummaryClassifier,
    TSFreshClassifier,
)
from sktime.classification.hybrid import HIVECOTEV1, HIVECOTEV2
from sktime.classification.interval_based import (
    CanonicalIntervalForest,
    DrCIF,
    RandomIntervalSpectralEnsemble,
    SupervisedTimeSeriesForest,
)
from sktime.classification.interval_based import TimeSeriesForestClassifier as TSFC
from sktime.classification.kernel_based import Arsenal, RocketClassifier
from sktime.classification.shapelet_based import ShapeletTransformClassifier
from sktime.contrib.vector_classifiers._rotation_forest import RotationForest
from sktime.dists_kernels.compose_tab_to_panel import AggrDist
from sktime.dists_kernels.scipy_dist import ScipyDist
from sktime.forecasting.arima import AutoARIMA
from sktime.forecasting.bats import BATS
from sktime.forecasting.compose import (
    AutoEnsembleForecaster,
    DirectTabularRegressionForecaster,
    DirectTimeSeriesRegressionForecaster,
    DirRecTabularRegressionForecaster,
    DirRecTimeSeriesRegressionForecaster,
    EnsembleForecaster,
    MultioutputTabularRegressionForecaster,
    MultioutputTimeSeriesRegressionForecaster,
    MultiplexForecaster,
    RecursiveTabularRegressionForecaster,
    RecursiveTimeSeriesRegressionForecaster,
    StackingForecaster,
)
from sktime.forecasting.exp_smoothing import ExponentialSmoothing
from sktime.forecasting.fbprophet import Prophet
from sktime.forecasting.hcrystalball import HCrystalBallForecaster
from sktime.forecasting.model_selection import (
    ForecastingGridSearchCV,
    ForecastingRandomizedSearchCV,
    SingleWindowSplitter,
)
from sktime.forecasting.naive import NaiveForecaster
from sktime.forecasting.online_learning import OnlineEnsembleForecaster
from sktime.forecasting.structural import UnobservedComponents
from sktime.forecasting.tbats import TBATS
from sktime.performance_metrics.forecasting import MeanAbsolutePercentageError
from sktime.registry import (
    BASE_CLASS_LIST,
    BASE_CLASS_LOOKUP,
    ESTIMATOR_TAG_LIST,
    TRANSFORMER_MIXIN_LIST,
)
from sktime.regression.compose import ComposableTimeSeriesForestRegressor
from sktime.series_as_features.compose import FeatureUnion
from sktime.transformations.base import BaseTransformer
from sktime.transformations.panel.compose import (
    ColumnTransformer,
    SeriesToPrimitivesRowTransformer,
    SeriesToSeriesRowTransformer,
)
from sktime.transformations.panel.dictionary_based import SFA
from sktime.transformations.panel.interpolate import TSInterpolator
from sktime.transformations.panel.random_intervals import RandomIntervals
from sktime.transformations.panel.reduce import Tabularizer
from sktime.transformations.panel.shapelet_transform import RandomShapeletTransform
from sktime.transformations.panel.signature_based import SignatureTransformer
from sktime.transformations.panel.summarize import FittedParamExtractor
from sktime.transformations.panel.tsfresh import (
    TSFreshFeatureExtractor,
    TSFreshRelevantFeatureExtractor,
)
from sktime.transformations.series.adapt import TabularToSeriesAdaptor
from sktime.transformations.series.summarize import SummaryTransformer

# The following estimators currently do not pass all unit tests
# https://github.com/alan-turing-institute/sktime/issues/1627
EXCLUDE_ESTIMATORS = [
<<<<<<< HEAD
    #    "ProximityForest",
    #    "ProximityStump",
    #    "ProximityTree",
=======
    "ProximityForest",
    "ProximityStump",
    "ProximityTree",
    # ConditionalDeseasonalizer and STLtransformer still need refactoring
    #  (see PR 1773, blocked through open discussion) escaping until then
    "ConditionalDeseasonalizer",
    "STLforecaster",
    "STLTransformer",
>>>>>>> 2251798b
]


EXCLUDED_TESTS = {
    "FeatureUnion": ["test_fit_does_not_overwrite_hyper_params"],
    "StackingForecaster": ["test_predict_time_index_with_X"],
}

# We here configure estimators for basic unit testing, including setting of
# required hyper-parameters and setting of hyper-parameters for faster training.
SERIES_TO_SERIES_TRANSFORMER = StandardScaler()
SERIES_TO_PRIMITIVES_TRANSFORMER = FunctionTransformer(
    np.mean, kw_args={"axis": 0}, check_inverse=False
)
TRANSFORMERS = [
    (
        "transformer1",
        SeriesToSeriesRowTransformer(
            SERIES_TO_SERIES_TRANSFORMER, check_transformer=False
        ),
    ),
    (
        "transformer2",
        SeriesToSeriesRowTransformer(
            SERIES_TO_SERIES_TRANSFORMER, check_transformer=False
        ),
    ),
]
REGRESSOR = LinearRegression()
ANOMALY_DETECTOR = KNN()
TIME_SERIES_CLASSIFIER = TSFC(n_estimators=3)
TIME_SERIES_CLASSIFIERS = [
    ("tsf1", TIME_SERIES_CLASSIFIER),
    ("tsf2", TIME_SERIES_CLASSIFIER),
]
FORECASTER = NaiveForecaster()
FORECASTERS = [("f1", FORECASTER), ("f2", FORECASTER)]
STEPS = [
    ("transformer", TabularToSeriesAdaptor(StandardScaler())),
    ("forecaster", NaiveForecaster()),
]
ESTIMATOR_TEST_PARAMS = {
    OnlineEnsembleForecaster: {"forecasters": FORECASTERS},
    FeatureUnion: {"transformer_list": TRANSFORMERS},
    DirectTabularRegressionForecaster: {"estimator": REGRESSOR},
    MultioutputTabularRegressionForecaster: {"estimator": REGRESSOR},
    RecursiveTabularRegressionForecaster: {"estimator": REGRESSOR},
    DirRecTabularRegressionForecaster: {"estimator": REGRESSOR},
    DirectTimeSeriesRegressionForecaster: {
        "estimator": make_pipeline(Tabularizer(), REGRESSOR)
    },
    RecursiveTimeSeriesRegressionForecaster: {
        "estimator": make_pipeline(Tabularizer(), REGRESSOR)
    },
    MultioutputTimeSeriesRegressionForecaster: {
        "estimator": make_pipeline(Tabularizer(), REGRESSOR)
    },
    DirRecTimeSeriesRegressionForecaster: {
        "estimator": make_pipeline(Tabularizer(), REGRESSOR)
    },
    EnsembleForecaster: {"forecasters": FORECASTERS},
    StackingForecaster: {"forecasters": FORECASTERS},
    AutoEnsembleForecaster: {"forecasters": FORECASTERS},
    ForecastingGridSearchCV: {
        "forecaster": NaiveForecaster(strategy="mean"),
        "cv": SingleWindowSplitter(fh=1),
        "param_grid": {"window_length": [2, 5]},
        "scoring": MeanAbsolutePercentageError(symmetric=True),
    },
    ForecastingRandomizedSearchCV: {
        "forecaster": NaiveForecaster(strategy="mean"),
        "cv": SingleWindowSplitter(fh=1),
        "param_distributions": {"window_length": [2, 5]},
        "scoring": MeanAbsolutePercentageError(symmetric=True),
    },
    ColumnEnsembleClassifier: {
        "estimators": [
            (name, estimator, 0) for (name, estimator) in TIME_SERIES_CLASSIFIERS
        ]
    },
    FittedParamExtractor: {
        "forecaster": ExponentialSmoothing(),
        "param_names": ["initial_level"],
    },
    SeriesToPrimitivesRowTransformer: {
        "transformer": SERIES_TO_PRIMITIVES_TRANSFORMER,
        "check_transformer": False,
    },
    SeriesToSeriesRowTransformer: {
        "transformer": SERIES_TO_SERIES_TRANSFORMER,
        "check_transformer": False,
    },
    ColumnTransformer: {
        "transformers": [(name, estimator, [0]) for name, estimator in TRANSFORMERS]
    },
    AutoARIMA: {
        "d": 0,
        "suppress_warnings": True,
        "max_p": 2,
        "max_q": 2,
        "seasonal": False,
    },
    MultiplexForecaster: {
        "forecasters": [
            ("Naive_mean", NaiveForecaster(strategy="mean")),
            ("Naive_last", NaiveForecaster(strategy="last")),
            ("Naive_drift", NaiveForecaster(strategy="drift")),
        ],
        "selected_forecaster": "Naive_mean",
    },
    ShapeletTransformClassifier: {
        "estimator": RotationForest(n_estimators=3),
        "max_shapelets": 5,
        "n_shapelet_samples": 50,
        "batch_size": 20,
    },
    RandomShapeletTransform: {
        "max_shapelets": 5,
        "n_shapelet_samples": 50,
        "batch_size": 20,
    },
    SignatureTransformer: {
        "augmentation_list": ("basepoint", "addtime"),
        "depth": 3,
        "window_name": "global",
    },
    SignatureClassifier: {
        "augmentation_list": ("basepoint", "addtime"),
        "depth": 3,
        "window_name": "global",
    },
    ElasticEnsemble: {
        "proportion_of_param_options": 0.01,
        "proportion_train_for_test": 0.1,
        "majority_vote": True,
        "distance_measures": ["dtw"],
    },
    Catch22Classifier: {
        "estimator": RandomForestClassifier(n_estimators=3),
    },
    MatrixProfileClassifier: {
        "subsequence_length": 4,
    },
    TSFreshClassifier: {
        "estimator": RandomForestClassifier(n_estimators=3),
        "default_fc_parameters": "minimal",
    },
    RandomIntervals: {
        "n_intervals": 3,
    },
    RandomIntervalClassifier: {
        "n_intervals": 3,
        "estimator": RandomForestClassifier(n_estimators=3),
        "interval_transformers": SummaryTransformer(
            summary_function=("mean", "min", "max"),
        ),
    },
    SummaryClassifier: {
        "estimator": RandomForestClassifier(n_estimators=3),
        "summary_functions": ("mean", "min", "max"),
    },
    RocketClassifier: {"num_kernels": 100},
    Arsenal: {"num_kernels": 50, "n_estimators": 3},
    HIVECOTEV1: {
        "stc_params": {
            "estimator": RotationForest(n_estimators=2),
            "max_shapelets": 5,
            "n_shapelet_samples": 20,
            "batch_size": 10,
        },
        "tsf_params": {"n_estimators": 2},
        "rise_params": {"n_estimators": 2},
        "cboss_params": {"n_parameter_samples": 4, "max_ensemble_size": 2},
    },
    HIVECOTEV2: {
        "stc_params": {
            "estimator": RotationForest(n_estimators=2),
            "max_shapelets": 5,
            "n_shapelet_samples": 20,
            "batch_size": 10,
        },
        "drcif_params": {"n_estimators": 2},
        "arsenal_params": {"num_kernels": 20, "n_estimators": 2},
        "tde_params": {
            "n_parameter_samples": 4,
            "max_ensemble_size": 2,
            "randomly_selected_params": 2,
        },
    },
    ProbabilityThresholdEarlyClassifier: {
        "classification_points": [3],
        "estimator": Catch22Classifier(
            estimator=RandomForestClassifier(n_estimators=2)
        ),
    },
    TSFreshFeatureExtractor: {"disable_progressbar": True, "show_warnings": False},
    TSFreshRelevantFeatureExtractor: {
        "disable_progressbar": True,
        "show_warnings": False,
        "fdr_level": 0.01,
    },
    TSInterpolator: {"length": 10},
    RandomIntervalSpectralEnsemble: {
        "n_estimators": 3,
        "acf_lag": 10,
        "min_interval": 5,
    },
    SFA: {"return_pandas_data_series": True},
    BOSSEnsemble: {"max_ensemble_size": 3},
    ContractableBOSS: {"n_parameter_samples": 10, "max_ensemble_size": 3},
    WEASEL: {"window_inc": 4},
    MUSE: {"window_inc": 4, "use_first_order_differences": False},
    TemporalDictionaryEnsemble: {
        "n_parameter_samples": 10,
        "max_ensemble_size": 3,
        "randomly_selected_params": 5,
    },
    TSFC: {"n_estimators": 3},
    ComposableTimeSeriesForestClassifier: {"n_estimators": 3},
    ComposableTimeSeriesForestRegressor: {"n_estimators": 3},
    SupervisedTimeSeriesForest: {"n_estimators": 3},
    CanonicalIntervalForest: {"n_estimators": 3},
    DrCIF: {"n_estimators": 3},
    HCrystalBallForecaster: {"model": HoltSmoothingWrapper()},
    BATS: {
        "use_box_cox": False,
        "use_trend": False,
        "use_damped_trend": False,
        "sp": [],
        "use_arma_errors": False,
        "n_jobs": 1,
    },
    TBATS: {
        "use_box_cox": False,
        "use_trend": False,
        "use_damped_trend": False,
        "sp": [],
        "use_arma_errors": False,
        "n_jobs": 1,
    },
    Prophet: {
        "n_changepoints": 0,
        "yearly_seasonality": False,
        "weekly_seasonality": False,
        "daily_seasonality": False,
        "uncertainty_samples": 1000,
        "verbose": False,
    },
    UnobservedComponents: {"level": "local level"},
    AggrDist: {"transformer": ScipyDist()},
    PyODAnnotator: {"estimator": ANOMALY_DETECTOR},
    ClaSPSegmentation: {"period_length": 5, "n_cps": 1},
}

# We use estimator tags in addition to class hierarchies to further distinguish
# estimators into different categories. This is useful for defining and running
# common tests for estimators with the same tags.
VALID_ESTIMATOR_TAGS = tuple(ESTIMATOR_TAG_LIST)

# These methods should not change the state of the estimator, that is, they should
# not change fitted parameters or hyper-parameters. They are also the methods that
# "apply" the fitted estimator to data and useful for checking results.
NON_STATE_CHANGING_METHODS = (
    "predict",
    "predict_proba",
    "decision_function",
    "transform",
    "inverse_transform",
)

# The following gives a list of valid estimator base classes.
VALID_TRANSFORMER_TYPES = tuple(TRANSFORMER_MIXIN_LIST) + (BaseTransformer,)

VALID_ESTIMATOR_BASE_TYPES = tuple(BASE_CLASS_LIST)

VALID_ESTIMATOR_TYPES = (
    BaseEstimator,
    *VALID_ESTIMATOR_BASE_TYPES,
    *VALID_TRANSFORMER_TYPES,
)

VALID_ESTIMATOR_BASE_TYPE_LOOKUP = BASE_CLASS_LOOKUP<|MERGE_RESOLUTION|>--- conflicted
+++ resolved
@@ -110,11 +110,6 @@
 # The following estimators currently do not pass all unit tests
 # https://github.com/alan-turing-institute/sktime/issues/1627
 EXCLUDE_ESTIMATORS = [
-<<<<<<< HEAD
-    #    "ProximityForest",
-    #    "ProximityStump",
-    #    "ProximityTree",
-=======
     "ProximityForest",
     "ProximityStump",
     "ProximityTree",
@@ -123,7 +118,6 @@
     "ConditionalDeseasonalizer",
     "STLforecaster",
     "STLTransformer",
->>>>>>> 2251798b
 ]
 
 
