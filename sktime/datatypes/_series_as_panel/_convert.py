--- conflicted
+++ resolved
@@ -77,12 +77,7 @@
         obj.index = obj.index.droplevel(level=0)
 
     if isinstance(obj, np.ndarray):
-<<<<<<< HEAD
-        shape = obj.shape
-        if not len(shape) == 3 or not shape[0] == 1:
-=======
         if obj.ndim != 3 or obj.shape[0] != 1:
->>>>>>> f49618aa
             raise ValueError("if obj is np.ndarray, must be of dim 3, with shape[0]=1")
         obj = np.reshape(obj, (obj.shape[1], obj.shape[2]))
 
