# -*- coding: utf-8 -*-
"""Machine type checkers for Series scitype.

Exports checkers for Series scitype:

check_dict: dict indexed by pairs of str
  1st element = mtype - str
  2nd element = scitype - str
elements are checker/validation functions for mtype

Function signature of all elements
check_dict[(mtype, scitype)]

Parameters
----------
obj - object to check
return_metadata - bool, optional, default=False
    if False, returns only "valid" return
    if True, returns all three return objects
var_name: str, optional, default="obj" - name of input in error messages

Returns
-------
valid: bool - whether obj is a valid object of mtype/scitype
msg: str - error message if object is not valid, otherwise None
        returned only if return_metadata is True
metadata: dict - metadata about obj if valid, otherwise None
        returned only if return_metadata is True
    fields:
        "is_univariate": bool, True iff all series in panel have one variable
        "is_equally_spaced": bool, True iff all series indices are equally spaced
        "is_equal_length": bool, True iff all series in panel are of equal length
        "is_empty": bool, True iff one or more of the series in the panel are empty
        "is_one_series": bool, True iff there is only one series in the panel
        "has_nans": bool, True iff the panel contains NaN values
        "n_instances": int, number of instances in the panel
"""

__author__ = ["fkiraly", "tonybagnall"]

__all__ = ["check_dict"]

import numpy as np
import pandas as pd

from sktime.datatypes._series._check import check_pddataframe_series

VALID_INDEX_TYPES = (pd.Int64Index, pd.RangeIndex, pd.PeriodIndex, pd.DatetimeIndex)
VALID_MULTIINDEX_TYPES = (pd.Int64Index, pd.RangeIndex)


def _list_all_equal(obj):
    """Check whether elements of list are all equal.

    Parameters
    ----------
    obj: list - assumed, not checked

    Returns
    -------
    bool, True if elements of obj are all equal
    """
    if len(obj) < 2:
        return True

    return np.all([s == obj[0] for s in obj])


check_dict = dict()


def check_dflist_panel(obj, return_metadata=False, var_name="obj"):
    def ret(valid, msg, metadata, return_metadata):
        if return_metadata:
            return valid, msg, metadata
        else:
            return valid

    if not isinstance(obj, list):
        msg = f"{var_name} must be list of pd.DataFrame, found {type(obj)}"
        return ret(False, msg, None, return_metadata)

    n = len(obj)

    bad_inds = [i for i in range(n) if not isinstance(obj[i], pd.DataFrame)]

    if len(bad_inds) > 0:
        msg = f"{var_name}[i] must pd.DataFrame, but found other types at i={bad_inds}"
        return ret(False, msg, None, return_metadata)

    check_res = [check_pddataframe_series(s, return_metadata=True) for s in obj]
    bad_inds = [i for i in range(n) if not check_res[i][0]]

    if len(bad_inds) > 0:
        msg = f"{var_name}[i] must be Series of mtype pd.DataFrame, not at i={bad_inds}"
        return ret(False, msg, None, return_metadata)

    metadata = dict()
    metadata["is_univariate"] = np.all([res[2]["is_univariate"] for res in check_res])
    metadata["is_equally_spaced"] = np.all(
        [res[2]["is_equally_spaced"] for res in check_res]
    )
    metadata["is_equal_length"] = _list_all_equal([len(s) for s in obj])
    metadata["is_empty"] = np.any([res[2]["is_empty"] for res in check_res])
    metadata["has_nans"] = np.any([res[2]["has_nans"] for res in check_res])
    metadata["is_one_series"] = n == 1
    metadata["n_instances"] = n

    return ret(True, None, metadata, return_metadata)


check_dict[("df-list", "Panel")] = check_dflist_panel


def check_numpy3d_panel(obj, return_metadata=False, var_name="obj"):
    def ret(valid, msg, metadata, return_metadata):
        if return_metadata:
            return valid, msg, metadata
        else:
            return valid

    if not isinstance(obj, np.ndarray):
        msg = f"{var_name} must be a numpy.ndarray, found {type(obj)}"
        return ret(False, msg, None, return_metadata)

    if not len(obj.shape) == 3:
        msg = f"{var_name} must be a 3D numpy.ndarray, but found {len(obj.shape)}D"
        return ret(False, msg, None, return_metadata)

    # we now know obj is a 3D np.ndarray
    metadata = dict()
    metadata["is_empty"] = len(obj) < 1 or obj.shape[1] < 1 or obj.shape[2] < 1
    metadata["is_univariate"] = obj.shape[1] < 2
    # np.arrays are considered equally spaced and equal length by assumption
    metadata["is_equally_spaced"] = True
    metadata["is_equal_length"] = True

    metadata["n_instances"] = obj.shape[0]
    metadata["is_one_series"] = obj.shape[0] == 1

    # check whether there any nans; only if requested
    if return_metadata:
        metadata["has_nans"] = pd.isnull(obj).any()

    return ret(True, None, metadata, return_metadata)


check_dict[("numpy3D", "Panel")] = check_numpy3d_panel


def check_pdmultiindex_panel(obj, return_metadata=False, var_name="obj"):
    def ret(valid, msg, metadata, return_metadata):
        if return_metadata:
            return valid, msg, metadata
        else:
            return valid

    if not isinstance(obj, pd.DataFrame):
        msg = f"{var_name} must be a pd.DataFrame, found {type(obj)}"
        return ret(False, msg, None, return_metadata)

    if not isinstance(obj.index, pd.MultiIndex):
        msg = f"{var_name} have a MultiIndex, found {type(obj.index)}"
        return ret(False, msg, None, return_metadata)

    nlevels = obj.index.nlevels
    if not nlevels == 2:
        msg = f"{var_name} have a MultiIndex with 2 levels, found {nlevels}"
        return ret(False, msg, None, return_metadata)

<<<<<<< HEAD
    # correct_names = ["instances", "timepoints"]
    # objnames = obj.index.names
    # if not objnames == correct_names:
    #     msg = (
    #         f"{var_name}  must have a MultiIndex with names"
    #         f" {correct_names}, found {objnames}"
    #     )
    #     return ret(False, msg, None, return_metadata)

=======
>>>>>>> 0dafc13a
    # check instance index being integer or range index
    instind = obj.index.droplevel(1)
    if not isinstance(instind, VALID_MULTIINDEX_TYPES):
        msg = f"instance index must be {VALID_MULTIINDEX_TYPES}, found {type(instind)}"
        return ret(False, msg, None, return_metadata)

    inst_inds = np.unique(obj.index.get_level_values(0))

    check_res = [
        check_pddataframe_series(obj.loc[i], return_metadata=True) for i in inst_inds
    ]
    bad_inds = [i for i in range(len(inst_inds)) if not check_res[i][0]]

    if len(bad_inds) > 0:
        msg = (
            f"{var_name}.loc[i] must be Series of mtype pd.DataFrame,"
            " not at i={bad_inds}"
        )
        return ret(False, msg, None, return_metadata)

    metadata = dict()
    metadata["is_univariate"] = np.all([res[2]["is_univariate"] for res in check_res])
    metadata["is_equally_spaced"] = np.all(
        [res[2]["is_equally_spaced"] for res in check_res]
    )
    metadata["is_empty"] = np.any([res[2]["is_empty"] for res in check_res])
    metadata["n_instances"] = len(inst_inds)
    metadata["is_one_series"] = len(inst_inds) == 1
    metadata["has_nans"] = obj.isna().values.any()
    metadata["is_equal_length"] = _list_all_equal([len(obj.loc[i]) for i in inst_inds])

    return ret(True, None, metadata, return_metadata)


check_dict[("pd-multiindex", "Panel")] = check_pdmultiindex_panel


def _cell_is_series_or_array(cell):
    return isinstance(cell, (pd.Series, np.ndarray))


def _nested_cell_mask(X):
    return X.applymap(_cell_is_series_or_array)


def are_columns_nested(X):
    """Check whether any cells have nested structure in each DataFrame column.

    Parameters
    ----------
    X : pd.DataFrame
        DataFrame to check for nested data structures.

    Returns
    -------
    any_nested : bool
        If True, at least one column is nested.
        If False, no nested columns.
    """
    any_nested = _nested_cell_mask(X).any().values
    return any_nested


def _nested_dataframe_has_unequal(X: pd.DataFrame) -> bool:
    """Check whether an input nested DataFrame of Series has unequal length series.

    Parameters
    ----------
    X : pd.DataFrame where each cell is a pd.Series

    Returns
    -------
    True if x contains any NaNs, False otherwise.
    """
    rows = len(X)
    cols = len(X.columns)
    s = X.iloc[0, 0]
    length = len(s)

    for i in range(0, rows):
        for j in range(0, cols):
            s = X.iloc[i, j]
            temp = len(s)
            if temp != length:
                return True
    return False


def _nested_dataframe_has_nans(X: pd.DataFrame) -> bool:
    """Check whether an input pandas of Series has nans.

    Parameters
    ----------
    X : pd.DataFrame where each cell is a pd.Series

    Returns
    -------
    True if x contains any NaNs, False otherwise.
    """
    cases = len(X)
    dimensions = len(X.columns)
    for i in range(cases):
        for j in range(dimensions):
            s = X.iloc[i, j]
            for k in range(s.size):
                if pd.isna(s.iloc[k]):
                    return True
    return False


def is_nested_dataframe(obj, return_metadata=False, var_name="obj"):
    """Check whether the input is a nested DataFrame.

    To allow for a mixture of nested and primitive columns types the
    the considers whether any column is a nested np.ndarray or pd.Series.

    Column is consider nested if any cells in column have a nested structure.

    Parameters
    ----------
    X: Input that is checked to determine if it is a nested DataFrame.

    Returns
    -------
    bool: Whether the input is a nested DataFrame
    """

    def ret(valid, msg, metadata, return_metadata):
        if return_metadata:
            return valid, msg, metadata
        else:
            return valid

    # If not a DataFrame we know is_nested_dataframe is False
    if not isinstance(obj, pd.DataFrame):
        msg = f"{var_name} must be a pd.DataFrame, found {type(obj)}"
        return ret(False, msg, None, return_metadata)

    # Otherwise we'll see if any column has a nested structure in first row
    else:
        if not are_columns_nested(obj).any():
            msg = f"{var_name} entries must be pd.Series"
            return ret(False, msg, None, return_metadata)

    metadata = dict()
    metadata["is_univariate"] = obj.shape[1] < 2
    metadata["n_instances"] = len(obj)
    metadata["is_one_series"] = len(obj) == 1
    if return_metadata:
        metadata["has_nans"] = _nested_dataframe_has_nans(obj)
        metadata["is_equal_length"] = not _nested_dataframe_has_unequal(obj)

    # todo: this is temporary override, proper is_empty logic needs to be added
    metadata["is_empty"] = False
    metadata["is_equally_spaced"] = True
    # end hacks

    return ret(True, None, metadata, return_metadata)


check_dict[("nested_univ", "Panel")] = is_nested_dataframe<|MERGE_RESOLUTION|>--- conflicted
+++ resolved
@@ -168,18 +168,6 @@
         msg = f"{var_name} have a MultiIndex with 2 levels, found {nlevels}"
         return ret(False, msg, None, return_metadata)
 
-<<<<<<< HEAD
-    # correct_names = ["instances", "timepoints"]
-    # objnames = obj.index.names
-    # if not objnames == correct_names:
-    #     msg = (
-    #         f"{var_name}  must have a MultiIndex with names"
-    #         f" {correct_names}, found {objnames}"
-    #     )
-    #     return ret(False, msg, None, return_metadata)
-
-=======
->>>>>>> 0dafc13a
     # check instance index being integer or range index
     instind = obj.index.droplevel(1)
     if not isinstance(instind, VALID_MULTIINDEX_TYPES):
